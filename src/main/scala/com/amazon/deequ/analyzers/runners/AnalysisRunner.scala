--- conflicted
+++ resolved
@@ -148,11 +148,6 @@
     val (groupingAnalyzers, allScanningAnalyzers) =
       passedAnalyzers.partition { _.isInstanceOf[GroupingAnalyzer[State[_], Metric[_]]] }
 
-    val (filteredGroupingAnalyzers, nonFilteredGroupingAnalyzers) =
-      groupingAnalyzers.partition {
-        a => a.isInstanceOf[FilterableAnalyzer] &&
-          a.asInstanceOf[FilterableAnalyzer].filterCondition.isDefined
-      }
 
     val (kllAnalyzers, scanningAnalyzers) =
       allScanningAnalyzers.partition { _.isInstanceOf[KLLSketch] }
@@ -174,27 +169,21 @@
       case DoubleMetric(_, _, _, Success(value: Double)) => value.toLong
     }
 
-    var nonFilteredGroupedMetrics = AnalyzerContext.empty
+    var groupedMetrics = AnalyzerContext.empty
 
     /* Run grouping analyzers based on the columns which they need to group on */
-    nonFilteredGroupingAnalyzers
+    groupingAnalyzers
       .map { _.asInstanceOf[GroupingAnalyzer[State[_], Metric[_]]] }
       .groupBy { a => (a.groupingColumns().sorted, getFilterCondition(a)) }
       .foreach { case ((groupingColumns, filterCondition), analyzersForGrouping) =>
 
         val (numRows, metrics) =
-<<<<<<< HEAD
-          runNonFilteredGroupingAnalyzers(data, groupingColumns, analyzersForGrouping,
-            aggregateWith, saveStatesWith, storageLevelOfGroupedDataForMultiplePasses,
-            numRowsOfData)
-=======
 //          runGroupingAnalyzers(data, groupingColumns, analyzersForGrouping, aggregateWith,
 //            saveStatesWith, storageLevelOfGroupedDataForMultiplePasses, numRowsOfData)
           runGroupingAnalyzers(data, groupingColumns, filterCondition, analyzersForGrouping, aggregateWith,
             saveStatesWith, storageLevelOfGroupedDataForMultiplePasses, numRowsOfData)
->>>>>>> 0498a9c3
-
-        nonFilteredGroupedMetrics = nonFilteredGroupedMetrics ++ metrics
+
+        groupedMetrics = groupedMetrics ++ metrics
 
         /* if we don't know the size of the data yet, we know it after the first pass */
         if (numRowsOfData.isEmpty) {
@@ -202,25 +191,8 @@
         }
       }
 
-    var filteredGroupedMetrics = AnalyzerContext.empty
-
-    /* Run grouping analyzers based on the columns which they need to group on */
-    filteredGroupingAnalyzers
-      .map { _.asInstanceOf[GroupingAnalyzer[State[_], Metric[_]]] }
-      .foreach(
-        a => {
-          val metrics = runFilteredGroupingAnalyzer(
-            data,
-            a,
-            saveStatesWith,
-            storageLevelOfGroupedDataForMultiplePasses)._2
-
-          filteredGroupedMetrics = filteredGroupedMetrics ++ metrics
-        }
-      )
-
     val resultingAnalyzerContext = resultsComputedPreviously ++ preconditionFailures ++
-      nonGroupedMetrics ++ nonFilteredGroupedMetrics ++ filteredGroupedMetrics ++ kllMetrics
+      nonGroupedMetrics ++ groupedMetrics ++ kllMetrics
 
     saveOrAppendResultsIfNecessary(
       resultingAnalyzerContext,
@@ -293,7 +265,7 @@
     AnalyzerContext(failures)
   }
 
-  private[this] def runNonFilteredGroupingAnalyzers(
+  private[this] def runGroupingAnalyzers(
       data: DataFrame,
       groupingColumns: Seq[String],
       filterCondition: Option[String],
@@ -305,15 +277,8 @@
     : (Long, AnalyzerContext) = {
 
     /* Compute the frequencies of the request groups once */
-<<<<<<< HEAD
-    var frequenciesAndNumRows = FrequencyBasedAnalyzer.computeFrequencies(
-      data,
-      groupingColumns
-    )
-=======
     var frequenciesAndNumRows = FrequencyBasedAnalyzer.computeFrequencies(data, groupingColumns,
       filterCondition)
->>>>>>> 0498a9c3
 
     /* Pick one analyzer to store the state for */
     val sampleAnalyzer = analyzers.head.asInstanceOf[Analyzer[FrequenciesAndNumRows, Metric[_]]]
@@ -328,25 +293,6 @@
 
     val results = runAnalyzersForParticularGrouping(frequenciesAndNumRows, analyzers, saveStatesTo,
         storageLevelOfGroupedDataForMultiplePasses)
-
-    frequenciesAndNumRows.numRows -> results
-  }
-
-  private[this] def runFilteredGroupingAnalyzer(
-    data: DataFrame,
-    analyzer: GroupingAnalyzer[State[_], Metric[_]],
-    saveStatesTo: Option[StatePersister],
-    storageLevelOfGroupedDataForMultiplePasses: StorageLevel)
-  : (Long, AnalyzerContext) = {
-
-    val frequenciesAndNumRows = FrequencyBasedAnalyzer.computeFrequencies(
-      data,
-      analyzer.groupingColumns,
-      analyzer.asInstanceOf[FilterableAnalyzer].filterCondition
-    )
-
-    val results = runAnalyzersForParticularGrouping(frequenciesAndNumRows, Seq(analyzer),
-      saveStatesTo, storageLevelOfGroupedDataForMultiplePasses)
 
     frequenciesAndNumRows.numRows -> results
   }
