--- conflicted
+++ resolved
@@ -29,12 +29,7 @@
 
 import scala.util.Random
 
-<<<<<<< HEAD
-
 trait FixtureSupport extends MockFactory {
-=======
-trait FixtureSupport {
->>>>>>> 9aa6dcd0
 
   def getEmptyColumnDataDf(sparkSession: SparkSession): DataFrame = {
     import sparkSession.implicits._
