/**
 * Copyright 2018 Amazon.com, Inc. or its affiliates. All Rights Reserved.
 *
 * Licensed under the Apache License, Version 2.0 (the "License"). You may not
 * use this file except in compliance with the License. A copy of the License
 * is located at
 *
 *     http://aws.amazon.com/apache2.0/
 *
 * or in the "license" file accompanying this file. This file is distributed on
 * an "AS IS" BASIS, WITHOUT WARRANTIES OR CONDITIONS OF ANY KIND, either
 * express or implied. See the License for the specific language governing
 * permissions and limitations under the License.
 *
 */

package com.amazon.deequ.metrics

import org.apache.spark.sql.Column

import java.time.Instant
import scala.util.{Failure, Success, Try}

object Entity extends Enumeration {
  val Dataset, Column, Multicolumn = Value
}

/** Common trait for all data quality metrics */
trait Metric[T] {
  val entity: Entity.Value
  val instance: String
  val name: String
  val value: Try[T]

  /*
   * Composite metric objects e.g histogram can implement this method to
   * returned flattened view of the internal values in terms of double metrics.
   * @see HistogramMetric for sample
   */
  def flatten(): Seq[DoubleMetric]
}

/**
 * Full-column metrics store the entire column of row-level pass/fail results
 */
trait FullColumn {
  val fullColumn: Option[Column] = None

  /**
   * State::sum is used to combine two states, e.g. when the same analyzer has run on two parts
   * of a dataset and then the states are combined to produce the state for the entire dataset.
   * For FullColumn analyzers, their sum implementation should invoke this sum method to
   * combine the columns.
   *
   * As Column is a Spark expression of a transformation on data, rather than the data itself,
   * the sum of two Spark columns whose expression equal to each other is the expression.
   * The sum of two different Spark columns is not defined, so an empty Option is returned.
   */
  def sum(colA: Option[Column], colB: Option[Column]): Option[Column] =
    if (colA.toString.equals(colB.toString)) colA else None
}

/** Common trait for all data quality metrics where the value is double */
case class DoubleMetric(
                         entity: Entity.Value,
                         name: String,
                         instance: String,
                         value: Try[Double],
                         override val fullColumn: Option[Column] = None)
  extends Metric[Double] with FullColumn {

  override def flatten(): Seq[DoubleMetric] = Seq(this)
}

case class KeyedDoubleMetric(
    entity: Entity.Value,
    name: String,
    instance: String,
    value: Try[Map[String, Double]])
  extends Metric[Map[String, Double]] {

  override def flatten(): Seq[DoubleMetric] = {
    if (value.isSuccess) {
      value.get.map { case (key, correspondingValue) =>
        DoubleMetric(entity, s"$name-$key", instance, Success(correspondingValue))
      }
      .toSeq
    } else {
      Seq(DoubleMetric(entity, s"$name", instance, Failure(value.failed.get)))
    }
  }
}

<<<<<<< HEAD
case class DateTimeMetric(
  entity: Entity.Value,
  name: String,
  instance: String,
  value: Try[Instant]
) extends Metric[Instant] {
  override def flatten(): Seq[DoubleMetric] = value match {
    case Success(v) => Seq(DoubleMetric(entity, "Timestamp milliseconds", instance, Success(v.toEpochMilli.toDouble)))
    case Failure(e) => Seq(DoubleMetric(entity, "Timestamp milliseconds", instance, Failure(e)))
=======
case class AttributeDoubleMetric(
                                  entity: Entity.Value,
                                  name: String,
                                  instance: String,
                                  value: Try[Map[String, Double]])
  extends Metric[Map[String, Double]] {

  override def flatten(): Seq[DoubleMetric] = {
    value match {
      case Success(valuesMap) => valuesMap.map { case (key, metricValue) =>
        DoubleMetric(entity, s"$name.$key", instance, Success(metricValue))
      }.toSeq
      case Failure(ex) => Seq(DoubleMetric(entity, name, instance, Failure(ex)))
    }
>>>>>>> 3b1a3ec5
  }
}<|MERGE_RESOLUTION|>--- conflicted
+++ resolved
@@ -91,17 +91,6 @@
   }
 }
 
-<<<<<<< HEAD
-case class DateTimeMetric(
-  entity: Entity.Value,
-  name: String,
-  instance: String,
-  value: Try[Instant]
-) extends Metric[Instant] {
-  override def flatten(): Seq[DoubleMetric] = value match {
-    case Success(v) => Seq(DoubleMetric(entity, "Timestamp milliseconds", instance, Success(v.toEpochMilli.toDouble)))
-    case Failure(e) => Seq(DoubleMetric(entity, "Timestamp milliseconds", instance, Failure(e)))
-=======
 case class AttributeDoubleMetric(
                                   entity: Entity.Value,
                                   name: String,
@@ -116,6 +105,17 @@
       }.toSeq
       case Failure(ex) => Seq(DoubleMetric(entity, name, instance, Failure(ex)))
     }
->>>>>>> 3b1a3ec5
+  }
+}
+
+case class DateTimeMetric(
+  entity: Entity.Value,
+  name: String,
+  instance: String,
+  value: Try[Instant]
+) extends Metric[Instant] {
+  override def flatten(): Seq[DoubleMetric] = value match {
+    case Success(v) => Seq(DoubleMetric(entity, "Timestamp milliseconds", instance, Success(v.toEpochMilli.toDouble)))
+    case Failure(e) => Seq(DoubleMetric(entity, "Timestamp milliseconds", instance, Failure(e)))
   }
 }