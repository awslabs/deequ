--- conflicted
+++ resolved
@@ -7,10 +7,5 @@
 .vscode/
 .bloop/
 .DS_Store
-<<<<<<< HEAD
 .scalafmt.conf
-*.log
-=======
-*.log
-.scalafmt.conf
->>>>>>> 9aa6dcd0
+*.log