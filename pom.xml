<?xml version="1.0" encoding="UTF-8"?>
<project xmlns="http://maven.apache.org/POM/4.0.0"
         xmlns:xsi="http://www.w3.org/2001/XMLSchema-instance"
         xsi:schemaLocation="http://maven.apache.org/POM/4.0.0 http://maven.apache.org/xsd/maven-4.0.0.xsd">
    <modelVersion>4.0.0</modelVersion>

    <groupId>com.amazon.deequ</groupId>
    <artifactId>deequ</artifactId>
<<<<<<< HEAD
    <version>2.0.2-spark-3.3</version>
=======
    <version>2.0.0-spark-3.1</version>
>>>>>>> 58c084d0

    <properties>
        <maven.compiler.source>1.8</maven.compiler.source>
        <maven.compiler.target>1.8</maven.compiler.target>
        <encoding>UTF-8</encoding>

        <scala.major.version>2.12</scala.major.version>
        <scala.version>${scala.major.version}.10</scala.version>
        <artifact.scala.version>${scala.major.version}</artifact.scala.version>
        <scala-maven-plugin.version>4.4.0</scala-maven-plugin.version>

        <spark.version>3.3.0</spark.version>
    </properties>

    <name>deequ</name>
    <description>Deequ is a library built on top of Apache Spark for defining "unit tests for data",
        which measure data quality in large datasets.
    </description>
    <url>https://github.com/awslabs/deequ</url>

    <licenses>
        <license>
            <name>Apache License, Version 2.0</name>
            <url>http://aws.amazon.com/apache2.0/</url>
            <distribution>repo</distribution>
        </license>
    </licenses>

    <developers>
        <developer>
            <id>dustin-lange</id>
            <name>Dustin Lange</name>
            <url>https://github.com/dustin-lange</url>
        </developer>
        <developer>
            <id>sscdotopen</id>
            <name>Sebastian Schelter</name>
            <url>https://github.com/sscdotopen</url>
        </developer>
        <developer>
            <id>tdhd</id>
            <name>Philipp Schmidt</name>
            <url>https://github.com/tdhd</url>
        </developer>
        <developer>
            <id>stefan-grafberger</id>
            <name>Stefan Grafberger</name>
            <url>https://github.com/stefan-grafberger</url>
        </developer>
        <developer>
            <id>andrey-tpt</id>
            <name>Andrey Taptunov</name>
            <url>https://github.com/andrey-tpt</url>
        </developer>
    </developers>

    <scm>
        <url>https://github.com/awslabs/deequ</url>
    </scm>

    <dependencies>
        <dependency>
            <groupId>org.scala-lang</groupId>
            <artifactId>scala-library</artifactId>
            <version>${scala.version}</version>
        </dependency>

        <!-- https://mvnrepository.com/artifact/org.scala-lang/scala-reflect -->
        <dependency>
            <groupId>org.scala-lang</groupId>
            <artifactId>scala-reflect</artifactId>
            <version>${scala.version}</version>
        </dependency>


        <dependency>
            <groupId>org.apache.spark</groupId>
            <artifactId>spark-core_${scala.major.version}</artifactId>
            <version>${spark.version}</version>
        </dependency>

        <dependency>
            <groupId>org.apache.spark</groupId>
            <artifactId>spark-sql_${scala.major.version}</artifactId>
            <version>${spark.version}</version>
        </dependency>

        <dependency>
            <groupId>org.apache.spark</groupId>
            <artifactId>spark-mllib_${scala.major.version}</artifactId>
            <version>${spark.version}</version>
        </dependency>

        <dependency>
            <groupId>org.scalanlp</groupId>
            <artifactId>breeze_${scala.major.version}</artifactId>
            <version>0.13.2</version>
        </dependency>

        <dependency>
            <groupId>org.scalatest</groupId>
            <artifactId>scalatest_${scala.major.version}</artifactId>
            <version>3.1.2</version>
            <scope>test</scope>
        </dependency>

        <dependency>
            <groupId>org.scalamock</groupId>
            <artifactId>scalamock_${scala.major.version}</artifactId>
            <version>4.4.0</version>
            <scope>test</scope>
        </dependency>

        <dependency>
            <groupId>org.scala-lang</groupId>
            <artifactId>scala-compiler</artifactId>
            <version>${scala.version}</version>
            <scope>test</scope>
        </dependency>

        <dependency>
            <groupId>org.mockito</groupId>
            <artifactId>mockito-core</artifactId>
            <version>2.28.2</version>
            <scope>test</scope>
        </dependency>

        <dependency>
            <groupId>org.openjdk.jmh</groupId>
            <artifactId>jmh-core</artifactId>
            <version>1.23</version>
            <scope>test</scope>
        </dependency>

        <dependency>
            <groupId>org.openjdk.jmh</groupId>
            <artifactId>jmh-generator-annprocess</artifactId>
            <version>1.23</version>
            <scope>test</scope>
        </dependency>

        <dependency>
            <groupId>org.apache.datasketches</groupId>
            <artifactId>datasketches-java</artifactId>
            <version>1.3.0-incubating</version>
            <scope>test</scope>
        </dependency>


    </dependencies>


    <build>
        <sourceDirectory>src/main/scala</sourceDirectory>

        <plugins>
            <plugin>
                <groupId>net.alchim31.maven</groupId>
                <artifactId>scala-maven-plugin</artifactId>
                <version>${scala-maven-plugin.version}</version>
                <configuration>
                    <scalaCompatVersion>${scala.major.version}</scalaCompatVersion>
                    <scalaVersion>${scala.version}</scalaVersion>
                </configuration>
                <executions>
                    <execution>
                        <id>scala-compile-first</id>
                        <phase>process-resources</phase>
                        <goals>
                            <goal>add-source</goal>
                            <goal>compile</goal>
                        </goals>
                    </execution>
                    <execution>
                        <id>scala-test-compile</id>
                        <phase>process-test-resources</phase>
                        <goals>
                            <goal>testCompile</goal>
                        </goals>
                    </execution>
                </executions>
            </plugin>

            <!-- disable surefire -->
            <plugin>
                <groupId>org.apache.maven.plugins</groupId>
                <artifactId>maven-surefire-plugin</artifactId>
                <version>2.7</version>
                <configuration>
                    <skipTests>true</skipTests>
                </configuration>
            </plugin>

            <!-- enable scalatest -->
            <plugin>
                <groupId>org.scalatest</groupId>
                <artifactId>scalatest-maven-plugin</artifactId>
                <version>1.0</version>
                <configuration>
                    <reportsDirectory>${project.build.directory}/surefire-reports</reportsDirectory>
                    <junitxml>.</junitxml>
                    <filereports>WDF TestSuite.txt</filereports>
                </configuration>
                <executions>
                    <execution>
                        <id>test</id>
                        <goals>
                            <goal>test</goal>
                        </goals>
                    </execution>
                </executions>
            </plugin>

            <plugin>
                <groupId>org.scalastyle</groupId>
                <artifactId>scalastyle-maven-plugin</artifactId>
                <version>1.0.0</version>
                <configuration>
                    <verbose>false</verbose>
                    <failOnViolation>true</failOnViolation>
                    <includeTestSourceDirectory>true</includeTestSourceDirectory>
                    <failOnWarning>false</failOnWarning>
                    <sourceDirectory>${project.basedir}/src/main/scala</sourceDirectory>
                    <testSourceDirectory>${project.basedir}/src/test/scala</testSourceDirectory>
                    <configLocation>${project.basedir}/deequ-scalastyle.xml</configLocation>
                    <outputFile>${project.basedir}/target/scalastyle-output.xml</outputFile>
                    <outputEncoding>UTF-8</outputEncoding>
                </configuration>
                <executions>
                    <execution>
                        <goals>
                            <goal>check</goal>
                        </goals>
                    </execution>
                </executions>
            </plugin>

            <!-- added for creating test jar to be ran on spark clusters for additional testing -->
            <plugin>
                <groupId>org.apache.maven.plugins</groupId>
                <artifactId>maven-jar-plugin</artifactId>
                <version>3.2.0</version>
								<configuration>
										<finalName>${project.artifactId}_${scala.major.version}-${project.version}</finalName>
								</configuration>
                <executions>
                    <execution>
                        <goals>
                            <goal>test-jar</goal>
                        </goals>
                    </execution>
                </executions>
            </plugin>
            <plugin>
                <groupId>org.apache.maven.plugins</groupId>
                <artifactId>maven-resources-plugin</artifactId>
                <version>2.7</version>
                <configuration>
                    <encoding>UTF-8</encoding>
                </configuration>
            </plugin>

            <!-- check for license headers -->
            <plugin>
                <groupId>org.apache.rat</groupId>
                <artifactId>apache-rat-plugin</artifactId>
                <version>0.12</version>
                <configuration>
                    <licenses>
                        <license implementation="org.apache.rat.analysis.license.SimplePatternBasedLicense">
                            <licenseFamilyCategory>AL2</licenseFamilyCategory>
                            <licenseFamilyName>Apache License, Version 2.0</licenseFamilyName>
                            <notes></notes>
                            <patterns>
                                <pattern>Apache License, Version 2.0</pattern>
                                <pattern>http://aws.amazon.com/apache2.0/</pattern>
                            </patterns>
                        </license>
                    </licenses>
                    <licenseFamilies>
                        <licenseFamily implementation="org.apache.rat.license.SimpleLicenseFamily">
                            <familyName>Apache License, Version 2.0</familyName>
                        </licenseFamily>
                    </licenseFamilies>
                    <includes>
                        <include>**/*.scala</include>
                    </includes>
                </configuration>
                <executions>
                    <execution>
                        <phase>compile</phase>
                        <goals>
                            <goal>check</goal>
                        </goals>
                    </execution>
                </executions>
            </plugin>

            <!-- scoverage -->
            <plugin>
                <groupId>org.scoverage</groupId>
                <artifactId>scoverage-maven-plugin</artifactId>
                <version>1.3.0</version>
                <configuration>
                    <!--scalaCompatVersion>${scala.major.version}</scalaCompatVersion-->
                    <scalaVersion>${scala.version}</scalaVersion>
                    <!--<minimumCoverage>80</minimumCoverage>-->
                    <!--<failOnMinimumCoverage>true</failOnMinimumCoverage>-->
                </configuration>
            </plugin>
        </plugins>
    </build>

    <profiles>
        <profile>
            <id>release</id>
            <build>
                <plugins>
                    <plugin>
                        <groupId>net.alchim31.maven</groupId>
                        <artifactId>scala-maven-plugin</artifactId>
                        <version>${scala-maven-plugin.version}</version>
                        <configuration>
                            <scalaCompatVersion>${scala.major.version}</scalaCompatVersion>
                            <scalaVersion>${scala.version}</scalaVersion>
                        </configuration>
                        <executions>
                            <execution>
                                <id>scala-compile-first</id>
                                <phase>process-resources</phase>
                                <goals>
                                    <goal>add-source</goal>
                                    <goal>compile</goal>
                                </goals>
                            </execution>
                            <execution>
                                <id>scala-test-compile</id>
                                <phase>process-test-resources</phase>
                                <goals>
                                    <goal>testCompile</goal>
                                </goals>
                            </execution>
                            <execution>
                                <id>attach-javadocs</id>
                                <goals>
                                    <goal>doc-jar</goal>
                                </goals>
                            </execution>
                        </executions>
                    </plugin>
                    <plugin>
                        <groupId>org.apache.maven.plugins</groupId>
                        <artifactId>maven-source-plugin</artifactId>
                        <version>2.2.1</version>
                        <executions>
                            <execution>
                                <id>attach-sources</id>
                                <goals>
                                    <goal>jar-no-fork</goal>
                                </goals>
                            </execution>
                        </executions>
                    </plugin>
                    <plugin>
                        <groupId>org.apache.maven.plugins</groupId>
                        <artifactId>maven-javadoc-plugin</artifactId>
                        <version>2.9.1</version>
                        <configuration>
                            <source>8</source>
                        </configuration>
                        <executions>
                            <execution>
                                <id>attach-javadocs</id>
                                <goals>
                                    <goal>jar</goal>
                                </goals>
                            </execution>
                        </executions>
                    </plugin>
                    <plugin>
                        <groupId>org.apache.maven.plugins</groupId>
                        <artifactId>maven-gpg-plugin</artifactId>
                        <version>1.5</version>
                        <executions>
                            <execution>
                                <id>sign-artifacts</id>
                                <phase>verify</phase>
                                <goals>
                                    <goal>sign</goal>
                                </goals>
                            </execution>
                        </executions>
                    </plugin>
                    <plugin>
                        <groupId>org.sonatype.plugins</groupId>
                        <artifactId>nexus-staging-maven-plugin</artifactId>
                        <version>1.6.3</version>
                        <extensions>true</extensions>
                        <configuration>
                            <serverId>ossrh</serverId>
                            <nexusUrl>https://oss.sonatype.org/</nexusUrl>
                            <autoReleaseAfterClose>true</autoReleaseAfterClose>
                        </configuration>
                    </plugin>
                </plugins>
            </build>
        </profile>
    </profiles>

</project><|MERGE_RESOLUTION|>--- conflicted
+++ resolved
@@ -6,11 +6,8 @@
 
     <groupId>com.amazon.deequ</groupId>
     <artifactId>deequ</artifactId>
-<<<<<<< HEAD
     <version>2.0.2-spark-3.3</version>
-=======
     <version>2.0.0-spark-3.1</version>
->>>>>>> 58c084d0
 
     <properties>
         <maven.compiler.source>1.8</maven.compiler.source>
